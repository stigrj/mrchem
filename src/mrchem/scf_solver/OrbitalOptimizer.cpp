#include "OrbitalOptimizer.h"
#include "OrbitalVector.h"
#include "FockOperator.h"
#include "HelmholtzOperatorSet.h"
#include "Accelerator.h"

using namespace std;
using namespace Eigen;

OrbitalOptimizer::OrbitalOptimizer(HelmholtzOperatorSet &h,
                                   Accelerator *k)
        : GroundStateSolver(h),
          kain(k) {
}

OrbitalOptimizer::~OrbitalOptimizer() {
    this->kain = 0;
}

void OrbitalOptimizer::setup(FockOperator &fock,
                              OrbitalVector &phi,
                              MatrixXd &F) {
    this->fMat_n = &F;
    this->fOper_n = &fock;

    this->orbitals_n = &phi;
    this->orbitals_np1 = new OrbitalVector(phi);
    this->dOrbitals_n = new OrbitalVector(phi);
}

void OrbitalOptimizer::clear() {
    this->nIter = 0;
    this->fMat_n = 0;
    this->fOper_n = 0;

    delete this->orbitals_np1;
    delete this->dOrbitals_n;

    this->orbitals_n = 0;
    this->orbitals_np1 = 0;
    this->dOrbitals_n = 0;

    if (this->kain != 0) this->kain->clear();
    resetPrecision();
}

bool OrbitalOptimizer::optimize() {
    MatrixXd &F = *this->fMat_n;
    FockOperator &fock = *this->fOper_n;
    OrbitalVector &phi_n = *this->orbitals_n;
    OrbitalVector &phi_np1 = *this->orbitals_np1;
    OrbitalVector &dPhi_n = *this->dOrbitals_n;

    double err_o = phi_n.getErrors().maxCoeff();
    double err_t = 1.0;
	
    fock.setup(getOrbitalPrecision());
    F = fock(phi_n, phi_n);
	cout << "What does the Fock say outside? " << endl;
	cout << F << endl;
    bool converged = false;
    while(this->nIter++ < this->maxIter or this->maxIter < 0) {
        // Initialize SCF cycle
        Timer timer;
        printCycle();
        adjustPrecision(err_o);
<<<<<<< HEAD

        double orb_prec = getOrbitalPrecision();
        double orb_thrs = getOrbitalThreshold();

=======
		
>>>>>>> c259f824
        // Rotate orbitals
        if (needLocalization()) {
			cout << "localizing..." << endl;
            localize(fock, F, phi_n);
            if (this->kain != 0) this->kain->clear();
        } else if (needDiagonalization()) {
			cout << "diagonalizing..." << endl;
			if(MPI_size>1){
				diagonalize_P(fock, F, phi_n);
			} else {
				diagonalize(fock, F, phi_n);
			}
			if (this->kain != 0) this->kain->clear();
        }

		cout << "What does the Fock say? " << endl;
		cout << F << endl;
		
        // Compute electronic energy
        double E = calcProperty();
        this->property.push_back(E);
		
        // Iterate Helmholtz operators
        this->helmholtz->initialize(F.diagonal());
		cout << "Overlap matrix here" << endl;
		cout << phi_n.calcOverlapMatrix() << endl;

        applyHelmholtzOperators(phi_np1, F, phi_n);
        fock.clear();
		
		if (MPI_size>1) {
			orthonormalize_P(fock, F, phi_np1);
		} else {
			orthonormalize(fock, F, phi_np1);
		}
		
        // Compute orbital updates
        this->add(dPhi_n, 1.0, phi_np1, -1.0, phi_n, true);
        phi_np1.clear();
		
        // Employ KAIN accelerator
<<<<<<< HEAD
        if (this->kain != 0) this->kain->accelerate(orb_prec, phi_n, dPhi_n);

=======
        if (this->kain != 0) {
            this->kain->setPrecision(this->orbPrec[0]);
            this->kain->accelerate(phi_n, dPhi_n);
        }
		
>>>>>>> c259f824
        // Compute errors
        VectorXd errors = dPhi_n.getNorms();
        err_o = errors.maxCoeff();
        err_t = sqrt(errors.dot(errors));
        this->orbError.push_back(err_t);
		
        // Update orbitals
        this->add.inPlace(phi_n, 1.0, dPhi_n);
        dPhi_n.clear();
		
		if(MPI_size>1) {
			orthonormalize_P(fock, F, phi_n);
		} else {
			orthonormalize(fock, F, phi_n);
		}
		
        phi_n.setErrors(errors);
		
        // Compute Fock matrix
        fock.setup(orb_prec);
        F = fock(phi_n, phi_n);
		
        // Finalize SCF cycle
        timer.stop();
        printOrbitals(F.diagonal(), phi_n);
        printProperty();
        printTimer(timer.getWallTime());
<<<<<<< HEAD

        if (err_o < orb_thrs) {
=======
		
        if (err_o < getOrbitalThreshold()) {
>>>>>>> c259f824
            converged = true;
            break;
        }
    }
    if (this->kain != 0) this->kain->clear();
    fock.clear();
    printConvergence(converged);
    return converged;
}

/** Prints the number of trees and nodes kept in the solver at the given moment */
void OrbitalOptimizer::printTreeSizes() const {
    NOT_IMPLEMENTED_ABORT;
    /*
    void printTreeSizes() const;
    TelePrompter::printHeader(0, "Printing Tree Sizes");

    int nNodes = 0;
    if (this->fOper_n != 0) nNodes += this->fOper_n->printTreeSizes();
    if (this->orbitals_n != 0) nNodes += this->orbitals_n->printTreeSizes();
    if (this->orbitals_np1 != 0) nNodes += this->orbitals_np1->printTreeSizes();
    if (this->dOrbitals_n != 0) nNodes += this->dOrbitals_n->printTreeSizes();
    if (this->kain != 0) nNodes += this->kain->printTreeSizes();

    TelePrompter::printSeparator(0, '-');
    println(0," Total number of nodes                   " << setw(18) << nNodes);
    TelePrompter::printSeparator(0, '=', 2);
*/
}<|MERGE_RESOLUTION|>--- conflicted
+++ resolved
@@ -56,73 +56,51 @@
 	
     fock.setup(getOrbitalPrecision());
     F = fock(phi_n, phi_n);
-	cout << "What does the Fock say outside? " << endl;
-	cout << F << endl;
     bool converged = false;
     while(this->nIter++ < this->maxIter or this->maxIter < 0) {
         // Initialize SCF cycle
         Timer timer;
         printCycle();
         adjustPrecision(err_o);
-<<<<<<< HEAD
 
         double orb_prec = getOrbitalPrecision();
         double orb_thrs = getOrbitalThreshold();
 
-=======
-		
->>>>>>> c259f824
         // Rotate orbitals
         if (needLocalization()) {
-			cout << "localizing..." << endl;
             localize(fock, F, phi_n);
             if (this->kain != 0) this->kain->clear();
         } else if (needDiagonalization()) {
-			cout << "diagonalizing..." << endl;
-			if(MPI_size>1){
-				diagonalize_P(fock, F, phi_n);
-			} else {
-				diagonalize(fock, F, phi_n);
-			}
-			if (this->kain != 0) this->kain->clear();
+	    if(MPI_size>1){
+	        diagonalize_P(fock, F, phi_n);
+	    } else {
+		diagonalize(fock, F, phi_n);
+	    }
+	    if (this->kain != 0) this->kain->clear();
         }
 
-		cout << "What does the Fock say? " << endl;
-		cout << F << endl;
-		
         // Compute electronic energy
         double E = calcProperty();
         this->property.push_back(E);
 		
         // Iterate Helmholtz operators
         this->helmholtz->initialize(F.diagonal());
-		cout << "Overlap matrix here" << endl;
-		cout << phi_n.calcOverlapMatrix() << endl;
-
         applyHelmholtzOperators(phi_np1, F, phi_n);
         fock.clear();
 		
-		if (MPI_size>1) {
-			orthonormalize_P(fock, F, phi_np1);
-		} else {
-			orthonormalize(fock, F, phi_np1);
-		}
+        if (MPI_size > 1) {
+            orthonormalize_P(fock, F, phi_np1);
+        } else {
+            orthonormalize(fock, F, phi_np1);
+        }
 		
         // Compute orbital updates
         this->add(dPhi_n, 1.0, phi_np1, -1.0, phi_n, true);
         phi_np1.clear();
 		
         // Employ KAIN accelerator
-<<<<<<< HEAD
         if (this->kain != 0) this->kain->accelerate(orb_prec, phi_n, dPhi_n);
 
-=======
-        if (this->kain != 0) {
-            this->kain->setPrecision(this->orbPrec[0]);
-            this->kain->accelerate(phi_n, dPhi_n);
-        }
-		
->>>>>>> c259f824
         // Compute errors
         VectorXd errors = dPhi_n.getNorms();
         err_o = errors.maxCoeff();
@@ -132,12 +110,12 @@
         // Update orbitals
         this->add.inPlace(phi_n, 1.0, dPhi_n);
         dPhi_n.clear();
-		
-		if(MPI_size>1) {
-			orthonormalize_P(fock, F, phi_n);
-		} else {
-			orthonormalize(fock, F, phi_n);
-		}
+
+        if (MPI_size > 1) {
+            orthonormalize_P(fock, F, phi_n);
+        } else {
+            orthonormalize(fock, F, phi_n);
+        }
 		
         phi_n.setErrors(errors);
 		
@@ -150,13 +128,8 @@
         printOrbitals(F.diagonal(), phi_n);
         printProperty();
         printTimer(timer.getWallTime());
-<<<<<<< HEAD
 
         if (err_o < orb_thrs) {
-=======
-		
-        if (err_o < getOrbitalThreshold()) {
->>>>>>> c259f824
             converged = true;
             break;
         }
