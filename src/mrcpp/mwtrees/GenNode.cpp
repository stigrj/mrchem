/*
 *
 *
 *  \date Oct 18, 2009
 *  \author Jonas Juselius <jonas.juselius@uit.no> \n
 *          CTCC, University of Tromsø
 *
 * \breif
 */

#include "GenNode.h"
#include "ProjectedNode.h"
#include "MWTree.h"

using namespace std;
using namespace Eigen;

template<int D>
GenNode<D>::GenNode(ProjectedNode<D> &p, int cIdx)
        : FunctionNode<D> (p, cIdx),
          genRootNode(&p) {
    this->allocCoefs(this->getTDim(), this->getKp1_d());
    this->zeroCoefs();
    this->setIsGenNode();
    this->clearHasWCoefs();
    this->tree->incrementGenNodeCount();
}

template<int D>
GenNode<D>::GenNode(GenNode<D> &p, int cIdx)
        : FunctionNode<D> (p, cIdx),
          genRootNode(p.genRootNode) {
    this->allocCoefs(this->getTDim(), this->getKp1_d());
    this->zeroCoefs();
    this->setIsGenNode();
    this->clearHasWCoefs();
    this->tree->incrementGenNodeCount();
}

template<int D>
GenNode<D>::~GenNode() {
    this->tree->decrementGenNodeCount(); //decrementNodeCount done in ~MWNode()
    this->freeCoefs();
}

template<int D>
void GenNode<D>::createChild(int i) {
    NOT_IMPLEMENTED_ABORT;
}

template<int D>
void GenNode<D>::genChild(int cIdx) {
    assert(this->children[cIdx] == 0);
    MWNode<D> *child;
    int NodeIx;
    if (this->tree->serialTree_p == 0){
      child = new GenNode<D>(*this, cIdx);
    } else {
    //NB: serial tree MUST generate all children consecutively
    //all children must be generated at once if several threads are active -> use genChildren
      child = new (this->tree->serialTree_p->allocGenNodes(1, &NodeIx))GenNode<D>(*this, cIdx);
      child->NodeRank = NodeIx;
    }
    this->children[cIdx] = child;
}

template<int D>
void GenNode<D>::regenerateCoefs() {
    NOT_IMPLEMENTED_ABORT;
}

template<int D>
void GenNode<D>::allocCoefs(int n_blocks, int block_size) {
    MWNode<D>::allocCoefs(n_blocks, block_size);
    this->tree->incrementAllocGenNodeCount();
}

template<int D>
void GenNode<D>::freeCoefs() {
    if (this->isAllocated()) {
        this->tree->decrementAllocGenNodeCount();
        MWNode<D>::freeCoefs();
    }
}

template<int D>
void GenNode<D>::getCoefs(VectorXd &vec) {
    lockSiblings();
    if (not this->hasCoefs()) {
        regenerateCoefs();
    }
    unlockSiblings();
<<<<<<< HEAD
    return MWNode<D>::getCoefs();

=======
    MWNode<D>::getCoefs(vec);
>>>>>>> 543587de
}

/** Get coefficients of GenNode, regenerate if needed, without locking. */
template<int D>
void GenNode<D>::getCoefsNoLock(VectorXd &vec) {
    if (not this->hasCoefs()) {
        regenerateCoefs();
    }
    return MWNode<D>::getCoefs(vec);
}

/** Clear coefficients of generated nodes.
  * The node structure is kept, only the coefficients are cleared. */
template<int D>
void GenNode<D>::clearGenerated() {
    this->freeCoefs();
    MWNode<D>::clearGenerated();
}

template<int D>
void GenNode<D>::lockSiblings() {
    MWNode<D> *parent = &this->getMWParent();
    if (parent != 0) {
	/* Since all threads set the locks in the same order starting from 0,
	there is no risk of a deadlock here. */
	for (int i = 0; i < parent->getNChildren(); i++) {
	    parent->getMWChild(i).lockNode();
	}
    }
}

template<int D>
void GenNode<D>::unlockSiblings() {
    MWNode<D> *parent = &this->getMWParent();
    if (parent != 0) {
	for (int i = 0; i < parent->getNChildren(); i++) {
	    parent->getMWChild(i).unlockNode();
	}
    }
}

template class GenNode<1> ;
template class GenNode<2> ;
template class GenNode<3> ;<|MERGE_RESOLUTION|>--- conflicted
+++ resolved
@@ -90,12 +90,9 @@
         regenerateCoefs();
     }
     unlockSiblings();
-<<<<<<< HEAD
-    return MWNode<D>::getCoefs();
 
-=======
     MWNode<D>::getCoefs(vec);
->>>>>>> 543587de
+
 }
 
 /** Get coefficients of GenNode, regenerate if needed, without locking. */
